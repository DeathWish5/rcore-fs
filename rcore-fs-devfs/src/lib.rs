#![cfg_attr(not(any(test, feature = "std")), no_std)]

extern crate alloc;

use alloc::{
    collections::BTreeMap,
    string::{String, ToString},
    sync::{Arc, Weak},
    boxed::Box,
};
use core::any::Any;
use rcore_fs::vfs::*;
use spin::RwLock;
use async_trait::async_trait;
pub mod special;

/// Device file system
///
/// The filesystem for all device files.
/// It should be mounted at /dev.
///
/// The file system is readonly from the root INode.
/// You can add or remove devices through `add()` and `remove()`.
pub struct DevFS {
    root: Arc<DevINode>,
}

#[async_trait]
impl FileSystem for DevFS {
    async fn sync(&self) -> Result<()> {
        Ok(())
    }

<<<<<<< HEAD
    async fn root_inode(&self) -> Arc<dyn INode> {
        Arc::new(DevRootINode {
            fs: self.self_ref.upgrade().unwrap(),
        })
=======
    fn root_inode(&self) -> Arc<dyn INode> {
        self.root.clone()
>>>>>>> 7c232eca
    }

    fn info(&self) -> FsInfo {
        FsInfo {
            bsize: 0,
            frsize: 0,
            blocks: 0,
            bfree: 0,
            bavail: 0,
            files: 0,
            ffree: 0,
            namemax: 0,
        }
    }
}

impl DevFS {
    pub fn new() -> Arc<Self> {
        let fs = Arc::new(Self {
            root: DevINode::new(),
        });
        *fs.root.fs.write() = Arc::downgrade(&fs);
        fs
    }

    pub fn root(&self) -> Arc<DevINode> {
        self.root.clone()
    }

    /// Generate a new inode id
    pub fn new_inode_id() -> usize {
        use core::sync::atomic::*;
        static ID: AtomicUsize = AtomicUsize::new(1);
        ID.fetch_add(1, Ordering::SeqCst)
    }
}

pub struct DevINode {
    this: Weak<DevINode>,
    parent: Weak<DevINode>,
    fs: RwLock<Weak<DevFS>>,
    children: RwLock<BTreeMap<String, Arc<dyn INode>>>,
    inode_id: usize,
}

impl DevINode {
    fn new_with_parent(parent: Weak<DevINode>) -> Arc<Self> {
        Self {
            this: Weak::default(),
            parent,
            fs: RwLock::new(Weak::default()),
            children: RwLock::new(BTreeMap::new()),
            inode_id: DevFS::new_inode_id(),
        }
        .wrap()
    }

    fn new() -> Arc<Self> {
        Self::new_with_parent(Weak::default())
    }

    /// Wrap pure DevFS with Arc
    /// Used in constructors
    fn wrap(self) -> Arc<Self> {
        // Create an Arc, make a Weak from it, then put it into the struct.
        // It's a little tricky.
        let this = Arc::new(self);
        let weak = Arc::downgrade(&this);
        let ptr = Arc::into_raw(this) as *mut Self;
        unsafe {
            (*ptr).this = weak;
        }
        unsafe { Arc::from_raw(ptr) }
    }

    pub fn add_dir(&self, name: &str) -> Result<Arc<DevINode>> {
        let mut children = self.children.write();
        if children.contains_key(name) {
            return Err(FsError::EntryExist);
        }
        let dir = Self::new_with_parent(self.this.clone());
        *dir.fs.write() = self.fs.read().clone();
        children.insert(String::from(name), dir.clone());
        Ok(dir)
    }

    pub fn add(&self, name: &str, dev: Arc<dyn INode>) -> Result<()> {
        let mut children = self.children.write();
        if children.contains_key(name) {
            return Err(FsError::EntryExist);
        }
        children.insert(String::from(name), dev);
        Ok(())
    }

    pub fn remove(&self, name: &str) -> Result<()> {
        let mut children = self.children.write();
        children.remove(name).ok_or(FsError::EntryNotFound)?;
        Ok(())
    }
}

<<<<<<< HEAD
#[async_trait]
impl INode for DevRootINode {
    async fn read_at(&self, _offset: usize, _buf: &mut [u8]) -> Result<usize> {
=======
impl INode for DevINode {
    fn read_at(&self, _offset: usize, _buf: &mut [u8]) -> Result<usize> {
>>>>>>> 7c232eca
        Err(FsError::IsDir)
    }

    async fn write_at(&self, _offset: usize, _buf: &[u8]) -> Result<usize> {
        Err(FsError::IsDir)
    }

    // fn poll(&self) -> Result<PollStatus> {
    //     Err(FsError::IsDir)
    // }

    fn metadata(&self) -> Result<Metadata> {
        Ok(Metadata {
            dev: 0,
            inode: self.inode_id,
            size: self.children.read().len(),
            blk_size: 0,
            blocks: 0,
            atime: Timespec { sec: 0, nsec: 0 },
            mtime: Timespec { sec: 0, nsec: 0 },
            ctime: Timespec { sec: 0, nsec: 0 },
            type_: FileType::Dir,
            mode: 0o755,
            nlinks: 2,
            uid: 0,
            gid: 0,
            rdev: 0,
        })
    }

    fn set_metadata(&self, _metadata: &Metadata) -> Result<()> {
        Err(FsError::NotSupported)
    }

    async fn sync_all(&self) -> Result<()> {
        Ok(())
    }

    async fn sync_data(&self) -> Result<()> {
        Ok(())
    }

    async fn resize(&self, _len: usize) -> Result<()> {
        Err(FsError::IsDir)
    }

    async fn create(&self, _name: &str, _type_: FileType, _mode: u32) -> Result<Arc<dyn INode>> {
        Err(FsError::NotSupported)
    }

    async fn link(&self, _name: &str, _other: &Arc<dyn INode>) -> Result<()> {
        Err(FsError::NotSupported)
    }

    async fn unlink(&self, _name: &str) -> Result<()> {
        Err(FsError::NotSupported)
    }

    async fn move_(&self, _old_name: &str, _target: &Arc<dyn INode>, _new_name: &str) -> Result<()> {
        Err(FsError::NotSupported)
    }

    async fn find(&self, name: &str) -> Result<Arc<dyn INode>> {
        match name {
<<<<<<< HEAD
            "." | ".." => Ok(self.fs.root_inode().await),
=======
            "." => Ok(self.this.upgrade().ok_or(FsError::EntryNotFound)?),
            ".." => Ok(self.parent.upgrade().ok_or(FsError::EntryNotFound)?),
>>>>>>> 7c232eca
            name => self
                .children
                .read()
                .get(name)
                .cloned()
                .ok_or(FsError::EntryNotFound),
        }
    }

    async fn get_entry(&self, id: usize) -> Result<String> {
        match id {
            0 => Ok(String::from(".")),
            1 => Ok(String::from("..")),
            i => {
                if let Some(s) = self.children.read().keys().nth(i - 2) {
                    Ok(s.to_string())
                } else {
                    Err(FsError::EntryNotFound)
                }
            }
        }
    }

    fn io_control(&self, _cmd: u32, _data: usize) -> Result<usize> {
        Err(FsError::NotSupported)
    }

    fn mmap(&self, _area: MMapArea) -> Result<()> {
        Err(FsError::NotSupported)
    }

    fn fs(&self) -> Arc<dyn FileSystem> {
        self.fs.read().upgrade().unwrap()
    }

    fn as_any_ref(&self) -> &dyn Any {
        self
    }
}<|MERGE_RESOLUTION|>--- conflicted
+++ resolved
@@ -31,15 +31,8 @@
         Ok(())
     }
 
-<<<<<<< HEAD
     async fn root_inode(&self) -> Arc<dyn INode> {
-        Arc::new(DevRootINode {
-            fs: self.self_ref.upgrade().unwrap(),
-        })
-=======
-    fn root_inode(&self) -> Arc<dyn INode> {
         self.root.clone()
->>>>>>> 7c232eca
     }
 
     fn info(&self) -> FsInfo {
@@ -142,14 +135,9 @@
     }
 }
 
-<<<<<<< HEAD
 #[async_trait]
-impl INode for DevRootINode {
+impl INode for DevINode {
     async fn read_at(&self, _offset: usize, _buf: &mut [u8]) -> Result<usize> {
-=======
-impl INode for DevINode {
-    fn read_at(&self, _offset: usize, _buf: &mut [u8]) -> Result<usize> {
->>>>>>> 7c232eca
         Err(FsError::IsDir)
     }
 
@@ -214,12 +202,8 @@
 
     async fn find(&self, name: &str) -> Result<Arc<dyn INode>> {
         match name {
-<<<<<<< HEAD
-            "." | ".." => Ok(self.fs.root_inode().await),
-=======
             "." => Ok(self.this.upgrade().ok_or(FsError::EntryNotFound)?),
             ".." => Ok(self.parent.upgrade().ok_or(FsError::EntryNotFound)?),
->>>>>>> 7c232eca
             name => self
                 .children
                 .read()
