use crate::dev::DevError;
use alloc::{boxed::Box, string::String, sync::Arc, vec::Vec};
use core::any::Any;
use core::fmt;
use core::result;
use core::str;
use async_trait::async_trait;

#[async_trait]
/// Abstract file system object such as file or directory.
pub trait INode: Any + Sync + Send {
    /// Read bytes at `offset` into `buf`, return the number of bytes read.
    async fn read_at(&self, offset: usize, buf: &mut [u8]) -> Result<usize>;

    /// Write bytes at `offset` from `buf`, return the number of bytes written.
    async fn write_at(&self, offset: usize, buf: &[u8]) -> Result<usize>;

    // /// Poll the events, return a bitmap of events.
    // fn poll(&self) -> Result<PollStatus>;

    // /// Poll the events, return a bitmap of events, async version.
    // fn async_poll<'a>(
    //     &'a self,
    // ) -> Pin<Box<dyn Future<Output = Result<PollStatus>> + Send + Sync + 'a>> {
    //     let f = async move || self.poll();
    //     Box::pin(f())
    // }

    /// Get metadata of the INode
    fn metadata(&self) -> Result<Metadata> {
        Err(FsError::NotSupported)
    }

    /// Set metadata of the INode
    fn set_metadata(&self, _metadata: &Metadata) -> Result<()> {
        Err(FsError::NotSupported)
    }

    /// A replacement of Drop. 
    async fn flush(&self) {
        self.sync_all().await.expect("Failed to sync when dropping the SimpleFileSystem Inode");
    }

    /// Sync all data and metadata
    async fn sync_all(&self) -> Result<()> {
        Err(FsError::NotSupported)
    }

    /// Sync data (not include metadata)
    async fn sync_data(&self) -> Result<()> {
        Err(FsError::NotSupported)
    }

    /// Resize the file
    async fn resize(&self, _len: usize) -> Result<()> {
        Err(FsError::NotSupported)
    }

    /// Create a new INode in the directory
    async fn create(&self, name: &str, type_: FileType, mode: u32) -> Result<Arc<dyn INode>> {
        self.create2(name, type_, mode, 0).await
    }

    /// Create a new INode in the directory, with a data field for usages like device file.
    async fn create2(
        &self,
        name: &str,
        type_: FileType,
        mode: u32,
        _data: usize,
    ) -> Result<Arc<dyn INode>> {
        self.create(name, type_, mode).await
    }

    /// Create a hard link `name` to `other`
    async fn link(&self, _name: &str, _other: &Arc<dyn INode>) -> Result<()> {
        Err(FsError::NotSupported)
    }

    /// Delete a hard link `name`
    async fn unlink(&self, _name: &str) -> Result<()> {
        Err(FsError::NotSupported)
    }

    /// Move INode `self/old_name` to `target/new_name`.
    /// If `target` equals `self`, do rename.
    async fn move_(&self, _old_name: &str, _target: &Arc<dyn INode>, _new_name: &str) -> Result<()> {
        Err(FsError::NotSupported)
    }

    /// Find the INode `name` in the directory
    async fn find(&self, _name: &str) -> Result<Arc<dyn INode>> {
        Err(FsError::NotSupported)
    }

    /// Get the name of directory entry
    async fn get_entry(&self, _id: usize) -> Result<String> {
        Err(FsError::NotSupported)
    }

    /// Get the name of directory entry with metadata
    async fn get_entry_with_metadata(&self, id: usize) -> Result<(Metadata, String)> {
        // a default and slow implementation
        let name:String = self.get_entry(id).await?;
        let entry = self.find(&name).await?;
        Ok((entry.metadata()?, name))
    }


    /// Control device
    fn io_control(&self, _cmd: u32, _data: usize) -> Result<usize> {
        Err(FsError::NotSupported)
    }

    /// Map files or devices into memory
    fn mmap(&self, _area: MMapArea) -> Result<()> {
        Err(FsError::NotSupported)
    }

    /// Get the file system of the INode
    fn fs(&self) -> Arc<dyn FileSystem> {
        unimplemented!();
    }

    /// This is used to implement dynamics cast.
    /// Simply return self in the implement of the function.
    fn as_any_ref(&self) -> &dyn Any;
}

impl dyn INode {
    /// Downcast the INode to specific struct
    pub fn downcast_ref<T: INode>(&self) -> Option<&T> {
        self.as_any_ref().downcast_ref::<T>()
    }

    /// Get all directory entries as a Vec
    pub async fn list(&self) -> Result<Vec<String>> {
        let info = self.metadata()?;
        if info.type_ != FileType::Dir {
            return Err(FsError::NotDir);
        }

        let mut v = Vec::<String>::new();
        let mut i = 0;
        loop {
            let name = self.get_entry(i).await;
            if name.is_err() {
                break
            }
            v.push(name.unwrap());
            i = i + 1;
        }
        Ok(v)
    }

    /// Lookup path from current INode, and do not follow symlinks
    pub async fn lookup(&self, path: &str) -> Result<Arc<dyn INode>> {
        self.lookup_follow(path, 0).await
    }

    /// Lookup path from current INode, and follow symlinks at most `follow_times` times
<<<<<<< HEAD
    pub async fn lookup_follow(&self, path: &str, mut follow_times: usize) -> Result<Arc<dyn INode>> {
=======
    pub fn lookup_follow(&self, path: &str, follow_times: usize) -> Result<Arc<dyn INode>> {
>>>>>>> 7c232eca
        if self.metadata()?.type_ != FileType::Dir {
            return Err(FsError::NotDir);
        }

<<<<<<< HEAD
        let mut result = self.find(".").await?;
        let mut rest_path = String::from(path);
        while rest_path != "" {
            if result.metadata()?.type_ != FileType::Dir {
                return Err(FsError::NotDir);
            }
            // handle absolute path
            if let Some('/') = rest_path.chars().next() {
                result = self.fs().root_inode().await;
                rest_path = String::from(&rest_path[1..]);
                continue;
            }
=======
        // handle absolute path
        let (mut result, mut rest_path) = if let Some(rest) = path.strip_prefix('/') {
            (self.fs().root_inode(), String::from(rest))
        } else {
            (self.find(".")?, String::from(path))
        };

        while !rest_path.is_empty() {
            if result.metadata()?.type_ != FileType::Dir {
                return Err(FsError::NotDir);
            }
>>>>>>> 7c232eca
            let name;
            match rest_path.find('/') {
                None => {
                    name = rest_path;
                    rest_path = String::new();
                }
                Some(pos) => {
                    name = String::from(&rest_path[0..pos]);
                    rest_path = String::from(&rest_path[pos + 1..]);
                }
            };
            if name.is_empty() {
                continue;
            }
            let inode = result.find(&name).await?;
            // Handle symlink
            if inode.metadata()?.type_ == FileType::SymLink && follow_times > 0 {
                let mut content = [0u8; 256];
<<<<<<< HEAD
                let len = inode.read_at(0, &mut content).await?;
                let path = str::from_utf8(&content[..len]).map_err(|_| FsError::NotDir)?;
=======
                let len = inode.read_at(0, &mut content)?;
                let link_path =
                    String::from(str::from_utf8(&content[..len]).map_err(|_| FsError::NotDir)?);
>>>>>>> 7c232eca
                // result remains unchanged
                let new_path = link_path + "/" + &rest_path;
                return result.lookup_follow(&new_path, follow_times - 1);
            } else {
                result = inode
            }
        }
        Ok(result)
    }
}


pub enum IOCTLError {
    NotValidFD = 9,      // EBADF
    NotValidMemory = 14, // EFAULT
    NotValidParam = 22,  // EINVAL
    NotCharDevice = 25,  // ENOTTY
}

#[derive(Debug, Default)]
pub struct PollStatus {
    pub read: bool,
    pub write: bool,
    pub error: bool,
}

#[derive(Debug)]
pub struct MMapArea {
    /// Start virtual address
    pub start_vaddr: usize,
    /// End virtual address
    pub end_vaddr: usize,
    /// Access permissions
    pub prot: usize,
    /// Flags
    pub flags: usize,
    /// Offset from the file in bytes
    pub offset: usize,
}

/// Metadata of INode
///
/// Ref: [http://pubs.opengroup.org/onlinepubs/009604499/basedefs/sys/stat.h.html]
#[derive(Debug, Eq, PartialEq, Clone)]
pub struct Metadata {
    /// Device ID
    pub dev: usize, // (major << 8) | minor
    /// Inode number
    pub inode: usize,
    /// Size in bytes
    ///
    /// SFS Note: for normal file size is the actuate file size
    /// for directory this is count of dirent.
    pub size: usize,
    /// A file system-specific preferred I/O block size for this object.
    /// In some file system types, this may vary from file to file.
    pub blk_size: usize,
    /// Size in blocks
    pub blocks: usize,
    /// Time of last access
    pub atime: Timespec,
    /// Time of last modification
    pub mtime: Timespec,
    /// Time of last change
    pub ctime: Timespec,
    /// Type of file
    pub type_: FileType,
    /// Permission
    pub mode: u16,
    /// Number of hard links
    ///
    /// SFS Note: different from linux, "." and ".." count in nlinks
    /// this is same as original ucore.
    pub nlinks: usize,
    /// User ID
    pub uid: usize,
    /// Group ID
    pub gid: usize,
    /// Raw device id
    /// e.g. /dev/null: makedev(0x1, 0x3)
    pub rdev: usize, // (major << 8) | minor
}

#[derive(Copy, Clone, PartialEq, Eq, PartialOrd, Ord, Debug, Hash)]
pub struct Timespec {
    pub sec: i64,
    pub nsec: i32,
}

#[derive(Copy, Clone, Debug, Eq, PartialEq)]
pub enum FileType {
    File,
    Dir,
    SymLink,
    CharDevice,
    BlockDevice,
    NamedPipe,
    Socket,
}

/// Metadata of FileSystem
///
/// Ref: [http://pubs.opengroup.org/onlinepubs/9699919799/]
#[derive(Debug)]
pub struct FsInfo {
    /// File system block size
    pub bsize: usize,
    /// Fundamental file system block size
    pub frsize: usize,
    /// Total number of blocks on file system in units of `frsize`
    pub blocks: usize,
    /// Total number of free blocks
    pub bfree: usize,
    /// Number of free blocks available to non-privileged process
    pub bavail: usize,
    /// Total number of file serial numbers
    pub files: usize,
    /// Total number of free file serial numbers
    pub ffree: usize,
    /// Maximum filename length
    pub namemax: usize,
}

// Note: IOError/NoMemory always lead to a panic since it's hard to recover from it.
//       We also panic when we can not parse the fs on disk normally
#[derive(Debug, Eq, PartialEq)]
pub enum FsError {
    NotSupported,  // E_UNIMP, or E_INVAL
    NotFile,       // E_ISDIR
    IsDir,         // E_ISDIR, used only in link
    NotDir,        // E_NOTDIR
    EntryNotFound, // E_NOENT
    EntryExist,    // E_EXIST
    NotSameFs,     // E_XDEV
    InvalidParam,  // E_INVAL
    NoDeviceSpace, // E_NOSPC, but is defined and not used in the original ucore, which uses E_NO_MEM
    DirRemoved,    // E_NOENT, when the current dir was remove by a previous unlink
    DirNotEmpty,   // E_NOTEMPTY
    WrongFs,       // E_INVAL, when we find the content on disk is wrong when opening the device
    DeviceError,
    IOCTLError,
    NoDevice,
    Again,       // E_AGAIN, when no data is available, never happens in fs
    SymLoop,     // E_LOOP
    Busy,        // E_BUSY
    Interrupted, // E_INTR
}

impl fmt::Display for FsError {
    fn fmt(&self, f: &mut fmt::Formatter) -> fmt::Result {
        write!(f, "{:?}", self)
    }
}

impl From<DevError> for FsError {
    fn from(_: DevError) -> Self {
        FsError::DeviceError
    }
}

pub type Result<T> = result::Result<T, FsError>;

/// Abstract file system
#[async_trait]
pub trait FileSystem: Sync + Send {
    /// Sync all data to the storage
    async fn sync(&self) -> Result<()>;

    /// Get the root INode of the file system
    async fn root_inode(&self) -> Arc<dyn INode>;

    /// A Replacement of Drop, called when you want to drop.
    async fn flush(&self) {
        self.sync().await.expect("Failed to sync when dropping the SimpleFileSystem")
    }

    /// Get the file system information
    fn info(&self) -> FsInfo;
}

pub fn make_rdev(major: usize, minor: usize) -> usize {
    ((major & 0xfff) << 8) | (minor & 0xff)
}<|MERGE_RESOLUTION|>--- conflicted
+++ resolved
@@ -5,6 +5,7 @@
 use core::result;
 use core::str;
 use async_trait::async_trait;
+use async_recursion::async_recursion;
 
 #[async_trait]
 /// Abstract file system object such as file or directory.
@@ -158,42 +159,24 @@
         self.lookup_follow(path, 0).await
     }
 
+    #[async_recursion]
     /// Lookup path from current INode, and follow symlinks at most `follow_times` times
-<<<<<<< HEAD
-    pub async fn lookup_follow(&self, path: &str, mut follow_times: usize) -> Result<Arc<dyn INode>> {
-=======
-    pub fn lookup_follow(&self, path: &str, follow_times: usize) -> Result<Arc<dyn INode>> {
->>>>>>> 7c232eca
+    pub async fn lookup_follow(&self, path: &str, follow_times: usize) -> Result<Arc<dyn INode>> {
         if self.metadata()?.type_ != FileType::Dir {
             return Err(FsError::NotDir);
         }
 
-<<<<<<< HEAD
-        let mut result = self.find(".").await?;
-        let mut rest_path = String::from(path);
-        while rest_path != "" {
-            if result.metadata()?.type_ != FileType::Dir {
-                return Err(FsError::NotDir);
-            }
-            // handle absolute path
-            if let Some('/') = rest_path.chars().next() {
-                result = self.fs().root_inode().await;
-                rest_path = String::from(&rest_path[1..]);
-                continue;
-            }
-=======
         // handle absolute path
         let (mut result, mut rest_path) = if let Some(rest) = path.strip_prefix('/') {
-            (self.fs().root_inode(), String::from(rest))
+            (self.fs().root_inode().await, String::from(rest))
         } else {
-            (self.find(".")?, String::from(path))
+            (self.find(".").await?, String::from(path))
         };
 
         while !rest_path.is_empty() {
             if result.metadata()?.type_ != FileType::Dir {
                 return Err(FsError::NotDir);
             }
->>>>>>> 7c232eca
             let name;
             match rest_path.find('/') {
                 None => {
@@ -212,17 +195,12 @@
             // Handle symlink
             if inode.metadata()?.type_ == FileType::SymLink && follow_times > 0 {
                 let mut content = [0u8; 256];
-<<<<<<< HEAD
                 let len = inode.read_at(0, &mut content).await?;
-                let path = str::from_utf8(&content[..len]).map_err(|_| FsError::NotDir)?;
-=======
-                let len = inode.read_at(0, &mut content)?;
                 let link_path =
                     String::from(str::from_utf8(&content[..len]).map_err(|_| FsError::NotDir)?);
->>>>>>> 7c232eca
                 // result remains unchanged
                 let new_path = link_path + "/" + &rest_path;
-                return result.lookup_follow(&new_path, follow_times - 1);
+                return result.lookup_follow(&new_path, follow_times - 1).await;
             } else {
                 result = inode
             }
