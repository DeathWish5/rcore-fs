--- conflicted
+++ resolved
@@ -15,11 +15,7 @@
 static_assertions = "0.3"
 rcore-fs = { path = "../rcore-fs" }
 spin = "0.9"
-<<<<<<< HEAD
 lazy_static = { version = "1.4", features = ["spin_no_std"] }
-=======
-lazy_static = { version = "1.2", features = ["spin_no_std"] }
->>>>>>> 7c232eca
 
 [features]
 debug_print = []